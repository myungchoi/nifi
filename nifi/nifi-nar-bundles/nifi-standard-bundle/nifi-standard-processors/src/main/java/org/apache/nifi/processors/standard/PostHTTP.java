/*
 * Licensed to the Apache Software Foundation (ASF) under one or more
 * contributor license agreements.  See the NOTICE file distributed with
 * this work for additional information regarding copyright ownership.
 * The ASF licenses this file to You under the Apache License, Version 2.0
 * (the "License"); you may not use this file except in compliance with
 * the License.  You may obtain a copy of the License at
 *
 *     http://www.apache.org/licenses/LICENSE-2.0
 *
 * Unless required by applicable law or agreed to in writing, software
 * distributed under the License is distributed on an "AS IS" BASIS,
 * WITHOUT WARRANTIES OR CONDITIONS OF ANY KIND, either express or implied.
 * See the License for the specific language governing permissions and
 * limitations under the License.
 */
package org.apache.nifi.processors.standard;

import java.io.File;
import java.io.FileInputStream;
import java.io.IOException;
import java.io.InputStream;
import java.io.OutputStream;
import java.net.MalformedURLException;
import java.security.KeyManagementException;
import java.security.KeyStore;
import java.security.KeyStoreException;
import java.security.NoSuchAlgorithmException;
import java.security.UnrecoverableKeyException;
import java.security.cert.CertificateException;
import java.util.ArrayList;
import java.util.Collection;
import java.util.Collections;
import java.util.HashMap;
import java.util.HashSet;
import java.util.List;
import java.util.Map;
import java.util.Set;
import java.util.UUID;
import java.util.concurrent.ConcurrentHashMap;
import java.util.concurrent.ConcurrentMap;
import java.util.concurrent.TimeUnit;
import java.util.concurrent.atomic.AtomicReference;
import java.util.regex.Pattern;

import javax.net.ssl.SSLContext;
import javax.net.ssl.SSLPeerUnverifiedException;
import javax.net.ssl.SSLSession;
import javax.security.cert.X509Certificate;
import javax.servlet.http.HttpServletResponse;

import org.apache.http.Header;
import org.apache.http.HttpException;
import org.apache.http.HttpResponse;
import org.apache.http.HttpResponseInterceptor;
import org.apache.http.auth.AuthScope;
import org.apache.http.auth.UsernamePasswordCredentials;
import org.apache.http.client.CredentialsProvider;
import org.apache.http.client.HttpClient;
import org.apache.http.client.config.RequestConfig;
import org.apache.http.client.methods.CloseableHttpResponse;
import org.apache.http.client.methods.HttpDelete;
import org.apache.http.client.methods.HttpHead;
import org.apache.http.client.methods.HttpPost;
import org.apache.http.config.Registry;
import org.apache.http.config.RegistryBuilder;
import org.apache.http.conn.HttpClientConnectionManager;
import org.apache.http.conn.ManagedHttpClientConnection;
import org.apache.http.conn.socket.ConnectionSocketFactory;
import org.apache.http.conn.ssl.SSLConnectionSocketFactory;
import org.apache.http.conn.ssl.SSLContextBuilder;
import org.apache.http.conn.ssl.SSLContexts;
import org.apache.http.conn.ssl.TrustSelfSignedStrategy;
import org.apache.http.entity.ContentProducer;
import org.apache.http.entity.EntityTemplate;
import org.apache.http.impl.client.BasicCredentialsProvider;
import org.apache.http.impl.client.CloseableHttpClient;
import org.apache.http.impl.client.HttpClientBuilder;
import org.apache.http.impl.conn.PoolingHttpClientConnectionManager;
import org.apache.http.protocol.HttpContext;
import org.apache.http.protocol.HttpCoreContext;
import org.apache.http.util.EntityUtils;
import org.apache.nifi.components.PropertyDescriptor;
import org.apache.nifi.components.ValidationContext;
import org.apache.nifi.components.ValidationResult;
import org.apache.nifi.flowfile.FlowFile;
import org.apache.nifi.flowfile.attributes.CoreAttributes;
import org.apache.nifi.logging.ProcessorLog;
import org.apache.nifi.processor.AbstractProcessor;
import org.apache.nifi.processor.DataUnit;
import org.apache.nifi.processor.ProcessContext;
import org.apache.nifi.processor.ProcessSession;
import org.apache.nifi.processor.ProcessorInitializationContext;
import org.apache.nifi.processor.Relationship;
import org.apache.nifi.annotation.documentation.CapabilityDescription;
import org.apache.nifi.annotation.lifecycle.OnScheduled;
import org.apache.nifi.annotation.lifecycle.OnStopped;
import org.apache.nifi.annotation.behavior.SupportsBatching;
import org.apache.nifi.annotation.documentation.Tags;
import org.apache.nifi.processor.exception.ProcessException;
import org.apache.nifi.processor.io.InputStreamCallback;
import org.apache.nifi.processor.util.StandardValidators;
import org.apache.nifi.ssl.SSLContextService;
import org.apache.nifi.stream.io.BufferedInputStream;
import org.apache.nifi.stream.io.BufferedOutputStream;
import org.apache.nifi.stream.io.GZIPOutputStream;
import org.apache.nifi.stream.io.LeakyBucketStreamThrottler;
import org.apache.nifi.stream.io.StreamThrottler;
import org.apache.nifi.stream.io.StreamUtils;
import org.apache.nifi.util.FlowFilePackager;
import org.apache.nifi.util.FlowFilePackagerV1;
import org.apache.nifi.util.FlowFilePackagerV2;
import org.apache.nifi.util.FlowFilePackagerV3;
import org.apache.nifi.util.FormatUtils;
import org.apache.nifi.util.ObjectHolder;
import org.apache.nifi.util.StopWatch;

import com.sun.jersey.api.client.ClientResponse.Status;

@SupportsBatching
@Tags({"http", "https", "remote", "copy", "archive"})
@CapabilityDescription("Performs an HTTP Post with the content of the FlowFile")
public class PostHTTP extends AbstractProcessor {

    public static final String CONTENT_TYPE = "Content-Type";
    public static final String ACCEPT = "Accept";
    public static final String ACCEPT_ENCODING = "Accept-Encoding";
    public static final String APPLICATION_FLOW_FILE_V1 = "application/flowfile";
    public static final String APPLICATION_FLOW_FILE_V2 = "application/flowfile-v2";
    public static final String APPLICATION_FLOW_FILE_V3 = "application/flowfile-v3";
    public static final String DEFAULT_CONTENT_TYPE = "application/octet-stream";
    public static final String FLOWFILE_CONFIRMATION_HEADER = "x-prefer-acknowledge-uri";
    public static final String LOCATION_HEADER_NAME = "Location";
    public static final String LOCATION_URI_INTENT_NAME = "x-location-uri-intent";
    public static final String LOCATION_URI_INTENT_VALUE = "flowfile-hold";
    public static final String GZIPPED_HEADER = "flowfile-gzipped";

    public static final String PROTOCOL_VERSION_HEADER = "x-nifi-transfer-protocol-version";
    public static final String TRANSACTION_ID_HEADER = "x-nifi-transaction-id";
    public static final String PROTOCOL_VERSION = "3";

    public static final PropertyDescriptor URL = new PropertyDescriptor.Builder()
            .name("URL")
            .description("The URL to POST to. The first part of the URL must be static. However, the path of the URL may be defined using the Attribute Expression Language. For example, https://${hostname} is not valid, but https://1.1.1.1:8080/files/${nf.file.name} is valid.")
            .required(true)
            .addValidator(StandardValidators.createRegexMatchingValidator(Pattern.compile("https?\\://.*")))
            .expressionLanguageSupported(true)
            .build();
    public static final PropertyDescriptor SEND_AS_FLOWFILE = new PropertyDescriptor.Builder()
            .name("Send as FlowFile")
            .description("If true, will package the FlowFile's contents and attributes together and send the FlowFile Package; otherwise, will send only the FlowFile's content")
            .required(true)
            .allowableValues("true", "false")
            .defaultValue("false")
            .build();
    public static final PropertyDescriptor CONNECTION_TIMEOUT = new PropertyDescriptor.Builder()
            .name("Connection Timeout")
            .description("How long to wait when attempting to connect to the remote server before giving up")
            .required(true)
            .defaultValue("30 sec")
            .addValidator(StandardValidators.TIME_PERIOD_VALIDATOR)
            .build();
    public static final PropertyDescriptor DATA_TIMEOUT = new PropertyDescriptor.Builder()
            .name("Data Timeout")
            .description("How long to wait between receiving segments of data from the remote server before giving up and discarding the partial file")
            .required(true)
            .defaultValue("30 sec")
            .addValidator(StandardValidators.TIME_PERIOD_VALIDATOR)
            .build();
    public static final PropertyDescriptor USERNAME = new PropertyDescriptor.Builder()
            .name("Username")
            .description("Username required to access the URL")
            .required(false)
            .addValidator(StandardValidators.NON_EMPTY_VALIDATOR)
            .build();
    public static final PropertyDescriptor PASSWORD = new PropertyDescriptor.Builder()
            .name("Password")
            .description("Password required to access the URL")
            .required(false)
            .sensitive(true)
            .addValidator(StandardValidators.NON_EMPTY_VALIDATOR)
            .build();
    public static final PropertyDescriptor USER_AGENT = new PropertyDescriptor.Builder()
            .name("User Agent")
            .description("What to report as the User Agent when we connect to the remote server")
            .required(false)
            .addValidator(StandardValidators.NON_EMPTY_VALIDATOR)
            .build();
    public static final PropertyDescriptor COMPRESSION_LEVEL = new PropertyDescriptor.Builder()
            .name("Compression Level")
            .description("Determines the GZIP Compression Level to use when sending the file; the value must be in the range of 0-9. A value of 0 indicates that the file will not be GZIP'ed")
            .required(true)
            .addValidator(StandardValidators.createLongValidator(0, 9, true))
            .defaultValue("0")
            .build();
    public static final PropertyDescriptor ATTRIBUTES_AS_HEADERS_REGEX = new PropertyDescriptor.Builder()
            .name("Attributes to Send as HTTP Headers (Regex)")
            .description("Specifies the Regular Expression that determines the names of FlowFile attributes that should be sent as HTTP Headers")
            .addValidator(StandardValidators.REGULAR_EXPRESSION_VALIDATOR)
            .required(false)
            .build();
    public static final PropertyDescriptor MAX_DATA_RATE = new PropertyDescriptor.Builder()
            .name("Max Data to Post per Second")
            .description("The maximum amount of data to send per second; this allows the bandwidth to be throttled to a specified data rate; if not specified, the data rate is not throttled")
            .required(false)
            .addValidator(StandardValidators.DATA_SIZE_VALIDATOR)
            .build();
    public static final PropertyDescriptor MAX_BATCH_SIZE = new PropertyDescriptor.Builder()
            .name("Max Batch Size")
            .description("If the Send as FlowFile property is true, specifies the max data size for a batch of FlowFiles to send in a single HTTP POST. If not specified, each FlowFile will be sent separately. If the Send as FlowFile property is false, this property is ignored")
            .required(false)
            .addValidator(StandardValidators.DATA_SIZE_VALIDATOR)
            .defaultValue("100 MB")
            .build();
    public static final PropertyDescriptor CHUNKED_ENCODING = new PropertyDescriptor.Builder()
            .name("Use Chunked Encoding")
            .description("Specifies whether or not to use Chunked Encoding to send the data. If false, the entire content of the FlowFile will be buffered into memory.")
            .required(true)
            .allowableValues("true", "false")
            .defaultValue("true")
            .build();

    public static final PropertyDescriptor SSL_CONTEXT_SERVICE = new PropertyDescriptor.Builder()
            .name("SSL Context Service")
            .description("The Controller Service to use in order to obtain an SSL Context")
            .required(false)
            .identifiesControllerService(SSLContextService.class)
            .build();

    public static final Relationship REL_SUCCESS = new Relationship.Builder().name("success").description("Files that are successfully send will be transferred to success").build();
    public static final Relationship REL_FAILURE = new Relationship.Builder().name("failure").description("Files that fail to send will transferred to failure").build();

    private Set<Relationship> relationships;
    private List<PropertyDescriptor> properties;

    private final AtomicReference<DestinationAccepts> acceptsRef = new AtomicReference<>();
    private final AtomicReference<StreamThrottler> throttlerRef = new AtomicReference<>();
    private final ConcurrentMap<String, Config> configMap = new ConcurrentHashMap<>();

    @Override
    protected void init(final ProcessorInitializationContext context) {
        final Set<Relationship> relationships = new HashSet<>();
        relationships.add(REL_SUCCESS);
        relationships.add(REL_FAILURE);
        this.relationships = Collections.unmodifiableSet(relationships);

        final List<PropertyDescriptor> properties = new ArrayList<>();
        properties.add(URL);
        properties.add(MAX_BATCH_SIZE);
        properties.add(MAX_DATA_RATE);
        properties.add(SSL_CONTEXT_SERVICE);
        properties.add(USERNAME);
        properties.add(PASSWORD);
        properties.add(SEND_AS_FLOWFILE);
        properties.add(CHUNKED_ENCODING);
        properties.add(COMPRESSION_LEVEL);
        properties.add(CONNECTION_TIMEOUT);
        properties.add(DATA_TIMEOUT);
        properties.add(ATTRIBUTES_AS_HEADERS_REGEX);
        properties.add(USER_AGENT);
        this.properties = Collections.unmodifiableList(properties);
    }

    @Override
    public Set<Relationship> getRelationships() {
        return relationships;
    }

    @Override
    protected List<PropertyDescriptor> getSupportedPropertyDescriptors() {
        return properties;
    }

    @Override
    protected Collection<ValidationResult> customValidate(final ValidationContext context) {
        final Collection<ValidationResult> results = new ArrayList<>();

        if (context.getProperty(URL).getValue().startsWith("https") && context.getProperty(SSL_CONTEXT_SERVICE).getValue() == null) {
            results.add(new ValidationResult.Builder()
                    .explanation("URL is set to HTTPS protocol but no SSLContext has been specified")
                    .valid(false)
                    .subject("SSL Context")
                    .build());
        }

        return results;
    }

    @OnStopped
    public void onStopped() {
        this.acceptsRef.set(null);

        for (final Map.Entry<String, Config> entry : configMap.entrySet()) {
            final Config config = entry.getValue();
            config.getConnectionManager().shutdown();
        }

        configMap.clear();
    }

    @OnScheduled
    public void onScheduled(final ProcessContext context) {
        final Double bytesPerSecond = context.getProperty(MAX_DATA_RATE).asDataSize(DataUnit.B);
        this.throttlerRef.set(bytesPerSecond == null ? null : new LeakyBucketStreamThrottler(bytesPerSecond.intValue()));
    }

    private String getBaseUrl(final String url) {
        final int index = url.indexOf("/", 9);
        if (index < 0) {
            return url;
        }

        return url.substring(0, index);
    }

    private Config getConfig(final String url, final ProcessContext context) {
        final String baseUrl = getBaseUrl(url);
        Config config = configMap.get(baseUrl);
        if (config != null) {
            return config;
        }

        final PoolingHttpClientConnectionManager conMan;
        final SSLContextService sslContextService = context.getProperty(SSL_CONTEXT_SERVICE).asControllerService(SSLContextService.class);
        if ( sslContextService == null ) {
            conMan = new PoolingHttpClientConnectionManager();
        } else {
            final SSLContext sslContext;
            try {
                sslContext = createSSLContext(sslContextService);
            } catch (final Exception e) {
                throw new ProcessException(e);
            }
            
            final SSLConnectionSocketFactory sslsf = new SSLConnectionSocketFactory(sslContext, new String[] { "TLSv1" }, null,
                    SSLConnectionSocketFactory.BROWSER_COMPATIBLE_HOSTNAME_VERIFIER);
    
            final Registry<ConnectionSocketFactory> socketFactoryRegistry = RegistryBuilder.<ConnectionSocketFactory>create()
                    .register("https", sslsf).build();
            
            conMan = new PoolingHttpClientConnectionManager(socketFactoryRegistry);
        }
        
        conMan.setDefaultMaxPerRoute(context.getMaxConcurrentTasks());
        conMan.setMaxTotal(context.getMaxConcurrentTasks());
        config = new Config(conMan);
        final Config existingConfig = configMap.putIfAbsent(baseUrl, config);

        return (existingConfig == null) ? config : existingConfig;
    }
    
    
    private SSLContext createSSLContext(final SSLContextService service) throws KeyStoreException, IOException, NoSuchAlgorithmException, 
        CertificateException, KeyManagementException, UnrecoverableKeyException 
    {
<<<<<<< HEAD
    	final SSLContextBuilder builder = SSLContexts.custom();
    	
    	final String trustStoreFilename = service.getTrustStoreFile();
    	if ( trustStoreFilename != null ) {
	        final KeyStore truststore  = KeyStore.getInstance(service.getTrustStoreType());
	        try (final InputStream in = new FileInputStream(new File(trustStoreFilename))) {
	            truststore.load(in, service.getTrustStorePassword().toCharArray());
	        }
	        
	        builder.loadTrustMaterial(truststore, new TrustSelfSignedStrategy());
    	}
        
    	final String keyStoreFilename = service.getKeyStoreFile();
    	if ( keyStoreFilename != null ) {
	        final KeyStore keystore  = KeyStore.getInstance(service.getKeyStoreType());
	        try (final InputStream in = new FileInputStream(new File(service.getKeyStoreFile()))) {
	            keystore.load(in, service.getKeyStorePassword().toCharArray());
	        }
	        
	        builder.loadKeyMaterial(keystore, service.getKeyStorePassword().toCharArray());
    	}
    	
        return builder.build();
=======
        SSLContextBuilder builder = SSLContexts.custom();
        final String trustFilename = service.getTrustStoreFile();
        if ( trustFilename != null ) {
            final KeyStore truststore  = KeyStore.getInstance(service.getTrustStoreType());
            try (final InputStream in = new FileInputStream(new File(service.getTrustStoreFile()))) {
                truststore.load(in, service.getTrustStorePassword().toCharArray());
            }
            builder = builder.loadTrustMaterial(truststore, new TrustSelfSignedStrategy());
        }

        final String keyFilename = service.getKeyStoreFile();
        if ( keyFilename != null ) {
            final KeyStore keystore  = KeyStore.getInstance(service.getKeyStoreType());
            try (final InputStream in = new FileInputStream(new File(service.getKeyStoreFile()))) {
                keystore.load(in, service.getKeyStorePassword().toCharArray());
            }
            builder = builder.loadKeyMaterial(keystore, service.getKeyStorePassword().toCharArray());
        }
        
        SSLContext sslContext = builder.build();
        return sslContext;
>>>>>>> ed53b46b
    }

    @Override
    public void onTrigger(final ProcessContext context, final ProcessSession session) {
        final boolean sendAsFlowFile = context.getProperty(SEND_AS_FLOWFILE).asBoolean();
        final int compressionLevel = context.getProperty(COMPRESSION_LEVEL).asInteger();
        final String userAgent = context.getProperty(USER_AGENT).getValue();

        final RequestConfig.Builder requestConfigBuilder = RequestConfig.custom();
        requestConfigBuilder.setConnectionRequestTimeout(context.getProperty(DATA_TIMEOUT).asTimePeriod(TimeUnit.MILLISECONDS).intValue());
        requestConfigBuilder.setConnectTimeout(context.getProperty(CONNECTION_TIMEOUT).asTimePeriod(TimeUnit.MILLISECONDS).intValue());
        requestConfigBuilder.setRedirectsEnabled(false);
        requestConfigBuilder.setSocketTimeout(context.getProperty(DATA_TIMEOUT).asTimePeriod(TimeUnit.MILLISECONDS).intValue());
        final RequestConfig requestConfig = requestConfigBuilder.build();
        
        final StreamThrottler throttler = throttlerRef.get();
        final ProcessorLog logger = getLogger();

        final Double maxBatchBytes = context.getProperty(MAX_BATCH_SIZE).asDataSize(DataUnit.B);
        String lastUrl = null;
        long bytesToSend = 0L;

        final List<FlowFile> toSend = new ArrayList<>();
        DestinationAccepts destinationAccepts = null;
        CloseableHttpClient client = null;
        final String transactionId = UUID.randomUUID().toString();

        final ObjectHolder<String> dnHolder = new ObjectHolder<>("none");
        while (true) {
            FlowFile flowFile = session.get();
            if (flowFile == null) {
                break;
            }

            final String url = context.getProperty(URL).evaluateAttributeExpressions(flowFile).getValue();
            try {
                new java.net.URL(url);
            } catch (final MalformedURLException e) {
                logger.error("After substituting attribute values for {}, URL is {}; this is not a valid URL, so routing to failure",
                        new Object[]{flowFile, url});
                flowFile = session.penalize(flowFile);
                session.transfer(flowFile, REL_FAILURE);
                continue;
            }

            // If this FlowFile doesn't have the same url, throw it back on the queue and stop grabbing FlowFiles
            if (lastUrl != null && !lastUrl.equals(url)) {
                session.transfer(flowFile);
                break;
            }

            lastUrl = url;
            toSend.add(flowFile);

            if (client == null || destinationAccepts == null) {
                final Config config = getConfig(url, context);
                final HttpClientConnectionManager conMan = config.getConnectionManager();
                
                final HttpClientBuilder clientBuilder = HttpClientBuilder.create();
                clientBuilder.setConnectionManager(conMan);
                clientBuilder.setUserAgent(userAgent);
                clientBuilder.addInterceptorFirst(new HttpResponseInterceptor() {
                    @Override
                    public void process(final HttpResponse response, final HttpContext httpContext) throws HttpException, IOException {
                        HttpCoreContext coreContext = HttpCoreContext.adapt(httpContext);
                        ManagedHttpClientConnection conn = coreContext.getConnection(ManagedHttpClientConnection.class);
                        if ( !conn.isOpen() ) {
                            return;
                        }
                        
                        SSLSession sslSession = conn.getSSLSession();
                        
                        if ( sslSession != null ) {
                            final X509Certificate[] certChain = sslSession.getPeerCertificateChain();
                            if (certChain == null || certChain.length == 0) {
                                throw new SSLPeerUnverifiedException("No certificates found");
                            }

                            final X509Certificate cert = certChain[0];
                            dnHolder.set(cert.getSubjectDN().getName().trim());
                        }
                    }
                });
                
                clientBuilder.disableAutomaticRetries();
                clientBuilder.disableContentCompression();
                
                final String username = context.getProperty(USERNAME).getValue();
                final String password = context.getProperty(PASSWORD).getValue();
                // set the credentials if appropriate
                if (username != null) {
                    final CredentialsProvider credentialsProvider = new BasicCredentialsProvider();
                    if (password == null) {
                        credentialsProvider.setCredentials(AuthScope.ANY, new UsernamePasswordCredentials(username));
                    } else {
                        credentialsProvider.setCredentials(AuthScope.ANY, new UsernamePasswordCredentials(username, password));
                    };
                    clientBuilder.setDefaultCredentialsProvider(credentialsProvider);
                }
                client = clientBuilder.build();

                // determine whether or not destination accepts flowfile/gzip
                destinationAccepts = config.getDestinationAccepts();
                if (destinationAccepts == null) {
                    try {
                        if (sendAsFlowFile) {
                            destinationAccepts = getDestinationAcceptance(client, url, getLogger(), transactionId);
                        } else {
                            destinationAccepts = new DestinationAccepts(false, false, false, false, null);
                        }

                        config.setDestinationAccepts(destinationAccepts);
                    } catch (IOException e) {
                        flowFile = session.penalize(flowFile);
                        session.transfer(flowFile, REL_FAILURE);
                        logger.error("Unable to communicate with destination {} to determine whether or not it can accept flowfiles/gzip; routing {} to failure due to {}", new Object[]{url, flowFile, e});
                        context.yield();
                        return;
                    }
                }
            }

            // if we are not sending as flowfile, or if the destination doesn't accept V3 or V2 (streaming) format,
            // then only use a single FlowFile
            if (!sendAsFlowFile || (!destinationAccepts.isFlowFileV3Accepted() && !destinationAccepts.isFlowFileV2Accepted())) {
                break;
            }

            bytesToSend += flowFile.getSize();
            if (bytesToSend > maxBatchBytes.longValue()) {
                break;
            }
        }

        if (toSend.isEmpty()) {
            return;
        }

        final String url = lastUrl;
        final HttpPost post = new HttpPost(url);
        final List<FlowFile> flowFileList = toSend;
        final DestinationAccepts accepts = destinationAccepts;
        final boolean isDestinationLegacyNiFi = accepts.getProtocolVersion() == null;

        final EntityTemplate entity = new EntityTemplate(new ContentProducer() {
            @Override
            public void writeTo(final OutputStream rawOut) throws IOException {
                final OutputStream throttled = (throttler == null) ? rawOut : throttler.newThrottledOutputStream(rawOut);
                OutputStream wrappedOut = new BufferedOutputStream(throttled);
                if (compressionLevel > 0 && accepts.isGzipAccepted()) {
                    wrappedOut = new GZIPOutputStream(wrappedOut, compressionLevel);
                }

                try (final OutputStream out = wrappedOut) {
                    for (final FlowFile flowFile : flowFileList) {
                        session.read(flowFile, new InputStreamCallback() {
                            @Override
                            public void process(final InputStream rawIn) throws IOException {
                                try (final InputStream in = new BufferedInputStream(rawIn)) {

                                    FlowFilePackager packager = null;
                                    if (!sendAsFlowFile) {
                                        packager = null;
                                    } else if (accepts.isFlowFileV3Accepted()) {
                                        packager = new FlowFilePackagerV3();
                                    } else if (accepts.isFlowFileV2Accepted()) {
                                        packager = new FlowFilePackagerV2();
                                    } else if (accepts.isFlowFileV1Accepted()) {
                                        packager = new FlowFilePackagerV1();
                                    }

                                    // if none of the above conditions is met, we should never get here, because
                                    // we will have already verified that at least 1 of the FlowFile packaging
                                    // formats is acceptable if sending as FlowFile.
                                    if (packager == null) {
                                        StreamUtils.copy(in, out);
                                    } else {
                                        final Map<String, String> flowFileAttributes;
                                        if (isDestinationLegacyNiFi) {
                                            // Old versions of NiFi expect nf.file.name and nf.file.path to indicate filename & path;
                                            // in order to maintain backward compatibility, we copy the filename & path to those attribute keys.
                                            flowFileAttributes = new HashMap<>(flowFile.getAttributes());
                                            flowFileAttributes.put("nf.file.name", flowFile.getAttribute(CoreAttributes.FILENAME.key()));
                                            flowFileAttributes.put("nf.file.path", flowFile.getAttribute(CoreAttributes.PATH.key()));
                                        } else {
                                            flowFileAttributes = flowFile.getAttributes();
                                        }

                                        packager.packageFlowFile(in, out, flowFileAttributes, flowFile.getSize());
                                    }
                                }
                            }
                        });
                    }

                    out.flush();
                }
            }
        });

        entity.setChunked(context.getProperty(CHUNKED_ENCODING).asBoolean());
        post.setEntity(entity);
        post.setConfig(requestConfig);
        
        final String contentType;
        if (sendAsFlowFile) {
            if (accepts.isFlowFileV3Accepted()) {
                contentType = APPLICATION_FLOW_FILE_V3;
            } else if (accepts.isFlowFileV2Accepted()) {
                contentType = APPLICATION_FLOW_FILE_V2;
            } else if (accepts.isFlowFileV1Accepted()) {
                contentType = APPLICATION_FLOW_FILE_V1;
            } else {
                logger.error("Cannot send data to {} because the destination does not accept FlowFiles and this processor is configured to deliver FlowFiles; rolling back session", new Object[]{url});
                session.rollback();
                context.yield();
                return;
            }
        } else {
            final String attributeValue = toSend.get(0).getAttribute(CoreAttributes.MIME_TYPE.key());
            contentType = (attributeValue == null) ? DEFAULT_CONTENT_TYPE : attributeValue;
        }

        final String attributeHeaderRegex = context.getProperty(ATTRIBUTES_AS_HEADERS_REGEX).getValue();
        if (attributeHeaderRegex != null && !sendAsFlowFile && flowFileList.size() == 1) {
            final Pattern pattern = Pattern.compile(attributeHeaderRegex);

            final Map<String, String> attributes = flowFileList.get(0).getAttributes();
            for (final Map.Entry<String, String> entry : attributes.entrySet()) {
                final String key = entry.getKey();
                if (pattern.matcher(key).matches()) {
                    post.setHeader(entry.getKey(), entry.getValue());
                }
            }
        }

        post.setHeader(CONTENT_TYPE, contentType);
        post.setHeader(FLOWFILE_CONFIRMATION_HEADER, "true");
        post.setHeader(PROTOCOL_VERSION_HEADER, PROTOCOL_VERSION);
        post.setHeader(TRANSACTION_ID_HEADER, transactionId);
        if (compressionLevel > 0 && accepts.isGzipAccepted()) {
            post.setHeader(GZIPPED_HEADER, "true");
        }

        // Do the actual POST
        final String flowFileDescription = toSend.size() <= 10 ? toSend.toString() : toSend.size() + " FlowFiles";

        final String uploadDataRate;
        final long uploadMillis;
        CloseableHttpResponse response = null;
        try {
            final StopWatch stopWatch = new StopWatch(true);
            response = client.execute(post);

            // consume input stream entirely, ignoring its contents. If we
            // don't do this, the Connection will not be returned to the pool
            EntityUtils.consume(response.getEntity());
            stopWatch.stop();
            uploadDataRate = stopWatch.calculateDataRate(bytesToSend);
            uploadMillis = stopWatch.getDuration(TimeUnit.MILLISECONDS);
        } catch (final IOException e) {
            logger.error("Failed to Post {} due to {}; transferring to failure", new Object[]{flowFileDescription, e});
            context.yield();
            for (FlowFile flowFile : toSend) {
                flowFile = session.penalize(flowFile);
                session.transfer(flowFile, REL_FAILURE);
            }
            return;
        } finally {
            if ( response != null ) {
                try {
                    response.close();
                } catch (IOException e) {
                    getLogger().warn("Failed to close HTTP Response due to {}", new Object[] {e});
                }
            }
        }

        // If we get a 'SEE OTHER' status code and an HTTP header that indicates that the intent
        // of the Location URI is a flowfile hold, we will store this holdUri. This prevents us
        // from posting to some other webservice and then attempting to delete some resource to which
        // we are redirected
        final int responseCode = response.getStatusLine().getStatusCode();
        final String responseReason = response.getStatusLine().getReasonPhrase();
        String holdUri = null;
        if (responseCode == HttpServletResponse.SC_SEE_OTHER) {
            final Header locationUriHeader = response.getFirstHeader(LOCATION_URI_INTENT_NAME);
            if (locationUriHeader != null) {
                if (LOCATION_URI_INTENT_VALUE.equals(locationUriHeader.getValue())) {
                    final Header holdUriHeader = response.getFirstHeader(LOCATION_HEADER_NAME);
                    if (holdUriHeader != null) {
                        holdUri = holdUriHeader.getValue();
                    }
                }
            }

            if (holdUri == null) {
                for (FlowFile flowFile : toSend) {
                    flowFile = session.penalize(flowFile);
                    logger.error("Failed to Post {} to {}: sent content and received status code {}:{} but no Hold URI", new Object[]{flowFile, url, responseCode, responseReason});
                    session.transfer(flowFile, REL_FAILURE);
                }
                return;
            }
        }

        if (holdUri == null) {
            if (responseCode == HttpServletResponse.SC_SERVICE_UNAVAILABLE) {
                for (FlowFile flowFile : toSend) {
                    flowFile = session.penalize(flowFile);
                    logger.error("Failed to Post {} to {}: response code was {}:{}; will yield processing, since the destination is temporarily unavailable", new Object[]{flowFile, url, responseCode, responseReason});
                    session.transfer(flowFile, REL_FAILURE);
                }
                context.yield();
                return;
            }

            if (responseCode >= 300) {
                for (FlowFile flowFile : toSend) {
                    flowFile = session.penalize(flowFile);
                    logger.error("Failed to Post {} to {}: response code was {}:{}", new Object[]{flowFile, url, responseCode, responseReason});
                    session.transfer(flowFile, REL_FAILURE);
                }
                return;
            }

            logger.info("Successfully Posted {} to {} in {} at a rate of {}", new Object[]{
                flowFileDescription, url, FormatUtils.formatMinutesSeconds(uploadMillis, TimeUnit.MILLISECONDS), uploadDataRate});

            for (final FlowFile flowFile : toSend) {
                session.getProvenanceReporter().send(flowFile, url, "Remote DN=" + dnHolder.get(), uploadMillis, true);
                session.transfer(flowFile, REL_SUCCESS);
            }
            return;
        }

        //
        // the response indicated a Hold URI; delete the Hold.
        //
        // determine the full URI of the Flow File's Hold; Unfortunately, the responses that are returned have
        // changed over the past, so we have to take into account a few different possibilities.
        String fullHoldUri = holdUri;
        if (holdUri.startsWith("/contentListener")) {
            // If the Hold URI that we get starts with /contentListener, it may not really be /contentListener,
            // as this really indicates that it should be whatever we posted to -- if posting directly to the
            // ListenHTTP component, it will be /contentListener, but if posting to a proxy/load balancer, we may
            // be posting to some other URL.
            fullHoldUri = url + holdUri.substring(16);
        } else if (holdUri.startsWith("/")) {
            // URL indicates the full path but not hostname or port; use the same hostname & port that we posted
            // to but use the full path indicated by the response.
            int firstSlash = url.indexOf("/", 8);
            if (firstSlash < 0) {
                firstSlash = url.length();
            }
            final String beforeSlash = url.substring(0, firstSlash);
            fullHoldUri = beforeSlash + holdUri;
        } else if (!holdUri.startsWith("http")) {
            // Absolute URL
            fullHoldUri = url + (url.endsWith("/") ? "" : "/") + holdUri;
        }

        final HttpDelete delete = new HttpDelete(fullHoldUri);
        delete.setHeader(TRANSACTION_ID_HEADER, transactionId);

        while (true) {
            try {
                final HttpResponse holdResponse = client.execute(delete);
                EntityUtils.consume(holdResponse.getEntity());
                final int holdStatusCode = holdResponse.getStatusLine().getStatusCode();
                final String holdReason = holdResponse.getStatusLine().getReasonPhrase();
                if (holdStatusCode >= 300) {
                    logger.error("Failed to delete Hold that destination placed on {}: got response code {}:{}; routing to failure",
                            new Object[]{flowFileDescription, holdStatusCode, holdReason});

                    for (FlowFile flowFile : toSend) {
                        flowFile = session.penalize(flowFile);
                        session.transfer(flowFile, REL_FAILURE);
                    }
                    return;
                }

                logger.info("Successfully Posted {} to {} in {} milliseconds at a rate of {}",
                        new Object[]{flowFileDescription, url, uploadMillis, uploadDataRate});

                for (FlowFile flowFile : toSend) {
                    session.getProvenanceReporter().send(flowFile, url);
                    session.transfer(flowFile, REL_SUCCESS);
                }
                return;
            } catch (final IOException e) {
                logger.warn("Failed to delete Hold that destination placed on {} due to {}", new Object[]{flowFileDescription, e});
            }

            if (!isScheduled()) {
                context.yield();
                logger.warn("Failed to delete Hold that destination placed on {}; Processor has been stopped so routing FlowFile(s) to failure", new Object[]{flowFileDescription});
                for (FlowFile flowFile : toSend) {
                    flowFile = session.penalize(flowFile);
                    session.transfer(flowFile, REL_FAILURE);
                }
                return;
            }
        }
    }


    private DestinationAccepts getDestinationAcceptance(final HttpClient client, final String uri, final ProcessorLog logger, final String transactionId) throws IOException {
        final HttpHead head = new HttpHead(uri);
        head.addHeader(TRANSACTION_ID_HEADER, transactionId);
        final HttpResponse response = client.execute(head);

        final int statusCode = response.getStatusLine().getStatusCode();
        if (statusCode == Status.METHOD_NOT_ALLOWED.getStatusCode()) {
            // we assume that the destination can support FlowFile v1 always.
            return new DestinationAccepts(false, false, true, false, null);
        } else if (statusCode == Status.OK.getStatusCode()) {
            boolean acceptsFlowFileV3 = false;
            boolean acceptsFlowFileV2 = false;
            boolean acceptsFlowFileV1 = true;
            boolean acceptsGzip = false;
            Integer protocolVersion = null;

            Header[] headers = response.getHeaders(ACCEPT);
            if (headers != null) {
                for (final Header header : headers) {
                    for (final String accepted : header.getValue().split(",")) {
                        final String trimmed = accepted.trim();
                        if (trimmed.equals(APPLICATION_FLOW_FILE_V3)) {
                            acceptsFlowFileV3 = true;
                        } else if (trimmed.equals(APPLICATION_FLOW_FILE_V2)) {
                            acceptsFlowFileV2 = true;
                        } else {
                            // we assume that the destination accepts FlowFile V1 because legacy versions
                            // of NiFi that accepted V1 did not use an Accept header to indicate it... or
                            // any other header. So the bets thing we can do is just assume that V1 is
                            // accepted, if we're going to send as FlowFile.
                            acceptsFlowFileV1 = true;
                        }
                    }
                }
            }

            final Header destinationVersion = response.getFirstHeader(PROTOCOL_VERSION_HEADER);
            if (destinationVersion != null) {
                try {
                    protocolVersion = Integer.valueOf(destinationVersion.getValue());
                } catch (final NumberFormatException e) {
                    // nothing to do here really.... it's an invalid value, so treat the same as if not specified
                }
            }

            if (acceptsFlowFileV3) {
                logger.debug("Connection to URI " + uri + " will be using Content Type " + APPLICATION_FLOW_FILE_V3 + " if sending data as FlowFile");
            } else if (acceptsFlowFileV2) {
                logger.debug("Connection to URI " + uri + " will be using Content Type " + APPLICATION_FLOW_FILE_V2 + " if sending data as FlowFile");
            } else if (acceptsFlowFileV1) {
                logger.debug("Connection to URI " + uri + " will be using Content Type " + APPLICATION_FLOW_FILE_V1 + " if sending data as FlowFile");
            }

            headers = response.getHeaders(ACCEPT_ENCODING);
            if (headers != null) {
                for (final Header header : headers) {
                    for (final String accepted : header.getValue().split(",")) {
                        if (accepted.equalsIgnoreCase("gzip")) {
                            acceptsGzip = true;
                        }
                    }
                }
            }

            if (acceptsGzip) {
                logger.debug("Connection to URI " + uri + " indicates that inline GZIP compression is supported");
            } else {
                logger.debug("Connection to URI " + uri + " indicates that it does NOT support inline GZIP compression");
            }

            return new DestinationAccepts(acceptsFlowFileV3, acceptsFlowFileV2, acceptsFlowFileV1, acceptsGzip, protocolVersion);
        } else {
            logger.warn("Unable to communicate with destination; when attempting to perform an HTTP HEAD, got unexpected response code of " + statusCode + ": " + response.getStatusLine().getReasonPhrase());
            return new DestinationAccepts(false, false, false, false, null);
        }
    }

    private static class DestinationAccepts {

        private final boolean flowFileV1;
        private final boolean flowFileV2;
        private final boolean flowFileV3;
        private final boolean gzip;
        private final Integer protocolVersion;

        public DestinationAccepts(final boolean flowFileV3, final boolean flowFileV2, final boolean flowFileV1,
                final boolean gzip, final Integer protocolVersion) {
            this.flowFileV3 = flowFileV3;
            this.flowFileV2 = flowFileV2;
            this.flowFileV1 = flowFileV1;
            this.gzip = gzip;
            this.protocolVersion = protocolVersion;
        }

        public boolean isFlowFileV3Accepted() {
            return flowFileV3;
        }

        public boolean isFlowFileV2Accepted() {
            return flowFileV2;
        }

        public boolean isFlowFileV1Accepted() {
            return flowFileV1;
        }

        public boolean isGzipAccepted() {
            return gzip;
        }

        public Integer getProtocolVersion() {
            return protocolVersion;
        }
    }

    private static class Config {

        private volatile DestinationAccepts destinationAccepts;
        private final HttpClientConnectionManager conMan;

        public Config(final HttpClientConnectionManager conMan) {
            this.conMan = conMan;
        }

        public DestinationAccepts getDestinationAccepts() {
            return this.destinationAccepts;
        }

        public void setDestinationAccepts(final DestinationAccepts destinationAccepts) {
            this.destinationAccepts = destinationAccepts;
        }

        public HttpClientConnectionManager getConnectionManager() {
            return conMan;
        }
    }
}<|MERGE_RESOLUTION|>--- conflicted
+++ resolved
@@ -353,31 +353,6 @@
     private SSLContext createSSLContext(final SSLContextService service) throws KeyStoreException, IOException, NoSuchAlgorithmException, 
         CertificateException, KeyManagementException, UnrecoverableKeyException 
     {
-<<<<<<< HEAD
-    	final SSLContextBuilder builder = SSLContexts.custom();
-    	
-    	final String trustStoreFilename = service.getTrustStoreFile();
-    	if ( trustStoreFilename != null ) {
-	        final KeyStore truststore  = KeyStore.getInstance(service.getTrustStoreType());
-	        try (final InputStream in = new FileInputStream(new File(trustStoreFilename))) {
-	            truststore.load(in, service.getTrustStorePassword().toCharArray());
-	        }
-	        
-	        builder.loadTrustMaterial(truststore, new TrustSelfSignedStrategy());
-    	}
-        
-    	final String keyStoreFilename = service.getKeyStoreFile();
-    	if ( keyStoreFilename != null ) {
-	        final KeyStore keystore  = KeyStore.getInstance(service.getKeyStoreType());
-	        try (final InputStream in = new FileInputStream(new File(service.getKeyStoreFile()))) {
-	            keystore.load(in, service.getKeyStorePassword().toCharArray());
-	        }
-	        
-	        builder.loadKeyMaterial(keystore, service.getKeyStorePassword().toCharArray());
-    	}
-    	
-        return builder.build();
-=======
         SSLContextBuilder builder = SSLContexts.custom();
         final String trustFilename = service.getTrustStoreFile();
         if ( trustFilename != null ) {
@@ -399,7 +374,6 @@
         
         SSLContext sslContext = builder.build();
         return sslContext;
->>>>>>> ed53b46b
     }
 
     @Override
